


[[benchmarks]]
<<<<<<< HEAD
name = "salmonella-example"
datasets = ["salmonella-10"]
tools = ["ggcat", "bcalm", "cuttlefish2-ref"]
working-dirs = ["ssd"]
copy-dataset = true
trim-before = true
=======
name = "article-test-1"
datasets = ["mtest"]
tools = ["ggcat", "cuttlefish2-ref"]
working-dirs = ["ssd"]
copy-dataset = true
trim-before = false
>>>>>>> ede2d32b
kvalues = [27, 63]
threads = [32]
max-memory = 256
min-multiplicity = 1
size-check-time = 1000


[[benchmarks]]
name = "article-experiment-1"
datasets = ["salmonella-10k", "salmonella-100k"]
tools = ["cuttlefish2-ref", "ggcat"]
working-dirs = ["ssd"]
copy-dataset = true
trim-before = true
kvalues = [27, 63]
threads = [32]
max-memory = 32
min-multiplicity = 1
size-check-time = 500


[[benchmarks]]
name = "default-salmonella-all"
datasets = ["salmonella-1k", "salmonella-5k", "salmonella-10k", "salmonella-50k", "salmonella-100k"]
tools = ["cuttlefish2-ref", "ggcat"]
working-dirs = ["ssd"]
copy-dataset = false
trim-before = true
kvalues = [27, 63]
threads = [32]
max-memory = 32
min-multiplicity = 1
size-check-time = 500

[[benchmarks]]
name = "colored-salmonella"
datasets = ["salmonella-10", "salmonella-100", "salmonella-1k", "salmonella-5k", "salmonella-10k", "salmonella-50k", "salmonella-100k"]
tools = ["bifrost-colored", "ggcat-colored"]
working-dirs = ["ssd"]
copy-dataset = false
trim-before = true
<<<<<<< HEAD
kvalues = [31]
threads = [32]
=======
kvalues = [27]
threads = [16]
>>>>>>> ede2d32b
max-memory = 32
min-multiplicity = 1
size-check-time = 500



[[benchmarks]]
name = "default-gut-all"
datasets = ["gut"]
tools = ["cuttlefish2-reads", "ggcat"]
working-dirs = ["ssd"]
copy-dataset = false
trim-before = true
<<<<<<< HEAD
kvalues = [27, 63]
threads = [32]
=======
kvalues = [63]
threads = [16]
>>>>>>> ede2d32b
max-memory = 32
min-multiplicity = 2
size-check-time = 500


[[benchmarks]]
name = "human"
datasets = ["father", "mother"]
tools = ["cuttlefish2-reads", "bcalm", "ggcat"] # , "ggcat-links"]
working-dirs = ["ssd"]
copy-dataset = false
trim-before = true
kvalues = [15]
threads = [12]
max-memory = 256
min-multiplicity = 2
size-check-time = 750


# [[benchmarks]]
# name = "human-reassemble"
# datasets = ["human-dbjs"]
# tools = ["cuttlefish2-ref", "bcalm", "ggcat"] # , "ggcat-links"]
# working-dirs = ["ram", "vakka", "ssd", "hdd"]
# copy-dataset = true
# trim-before = true
# kvalues = [27, 63]
# threads = [32]
# max-memory = 256
# min-multiplicity = 1
# size-check-time = 750

# [[benchmarks]]
# name = "chromosome-14"
# datasets = ["chr14"]
# tools = ["ggcat", "ggcat-links, "cuttlefish2-reads"] # "bcalm"] # , "bifrost"]
# working-dirs = ["ram", "vakka", " "ssdh,dd"]
# copy-dataset = true
# trim-before = true
# kvalues = [3, 5, 7, 15, 23, 31, 63]
# threads = [32]
# max-memory = 64
# min-multiplicity = 2
# size-check-time = 500

# [[benchmarks]]
# name = "salmonella-small"
# datasets = ["salmonella-1k", "salmonella-10k", "salmonella-100k"]
# tools = ["ggcat", "bcalm", "cuttlefish2-ref"]
# working-dirs = ["ram", "vakka", "ssd", "hdd"]
# copy-dataset = true
# trim-before = true
# kvalues = [27, 63]
# threads = [32]
# max-memory = 256
# min-multiplicity = 1
# size-check-time = 1000

# [[benchmarks]]
# name = "salmonella-fix"
# datasets = ["salmonella-1k"]
# tools = ["biloki", "biloki-automata"]#]"bcalm"]
# working-dirs = ["ram"]
# copy-dataset = true
# trim-before = true
# kvalues = [15]
# threads = [32]
# max-memory = 256
# min-multiplicity = 1
# size-check-time = 1000


# [[benchmarks]]
# name = "salmonella-big"
# datasets = ["salmonella-100k", "salmonella-all"]
# tools = ["ggcat", "cuttlefish2-ref"]
# working-dirs = ["vakka", "hdd"]
# copy-dataset = true
# trim-before = true
# kvalues = [27, 63]
# threads = [32]
# max-memory = 256
# min-multiplicity = 1
# size-check-time = 1000<|MERGE_RESOLUTION|>--- conflicted
+++ resolved
@@ -2,41 +2,17 @@
 
 
 [[benchmarks]]
-<<<<<<< HEAD
-name = "salmonella-example"
-datasets = ["salmonella-10"]
-tools = ["ggcat", "bcalm", "cuttlefish2-ref"]
-working-dirs = ["ssd"]
-copy-dataset = true
-trim-before = true
-=======
 name = "article-test-1"
 datasets = ["mtest"]
 tools = ["ggcat", "cuttlefish2-ref"]
 working-dirs = ["ssd"]
 copy-dataset = true
 trim-before = false
->>>>>>> ede2d32b
 kvalues = [27, 63]
 threads = [32]
 max-memory = 256
-min-multiplicity = 1
-size-check-time = 1000
-
-
-[[benchmarks]]
-name = "article-experiment-1"
-datasets = ["salmonella-10k", "salmonella-100k"]
-tools = ["cuttlefish2-ref", "ggcat"]
-working-dirs = ["ssd"]
-copy-dataset = true
-trim-before = true
-kvalues = [27, 63]
-threads = [32]
-max-memory = 32
-min-multiplicity = 1
+min-multiplicity = 2
 size-check-time = 500
-
 
 [[benchmarks]]
 name = "default-salmonella-all"
@@ -45,8 +21,8 @@
 working-dirs = ["ssd"]
 copy-dataset = false
 trim-before = true
-kvalues = [27, 63]
-threads = [32]
+kvalues = [15, 31, 63]
+threads = [16]
 max-memory = 32
 min-multiplicity = 1
 size-check-time = 500
@@ -58,13 +34,8 @@
 working-dirs = ["ssd"]
 copy-dataset = false
 trim-before = true
-<<<<<<< HEAD
-kvalues = [31]
-threads = [32]
-=======
 kvalues = [27]
 threads = [16]
->>>>>>> ede2d32b
 max-memory = 32
 min-multiplicity = 1
 size-check-time = 500
@@ -78,23 +49,30 @@
 working-dirs = ["ssd"]
 copy-dataset = false
 trim-before = true
-<<<<<<< HEAD
-kvalues = [27, 63]
-threads = [32]
-=======
 kvalues = [63]
 threads = [16]
->>>>>>> ede2d32b
 max-memory = 32
 min-multiplicity = 2
 size-check-time = 500
 
+[[benchmarks]]
+name = "gut"
+datasets = ["gut"]
+tools = ["cuttlefish2-reads", "bcalm", "ggcat"] # , "ggcat-links"]
+working-dirs = ["ram", "vakka", "ssd", "hdd"]
+copy-dataset = false
+trim-before = true
+kvalues = [63] # 15, 31, 63]
+threads = [32]
+max-memory = 256
+min-multiplicity = 2
+size-check-time = 500
 
 [[benchmarks]]
 name = "human"
 datasets = ["father", "mother"]
 tools = ["cuttlefish2-reads", "bcalm", "ggcat"] # , "ggcat-links"]
-working-dirs = ["ssd"]
+working-dirs = ["ram", "vakka", "ssd", "hdd"]
 copy-dataset = false
 trim-before = true
 kvalues = [15]
@@ -104,18 +82,18 @@
 size-check-time = 750
 
 
-# [[benchmarks]]
-# name = "human-reassemble"
-# datasets = ["human-dbjs"]
-# tools = ["cuttlefish2-ref", "bcalm", "ggcat"] # , "ggcat-links"]
-# working-dirs = ["ram", "vakka", "ssd", "hdd"]
-# copy-dataset = true
-# trim-before = true
-# kvalues = [27, 63]
-# threads = [32]
-# max-memory = 256
-# min-multiplicity = 1
-# size-check-time = 750
+[[benchmarks]]
+name = "human-reassemble"
+datasets = ["human-dbjs"]
+tools = ["cuttlefish2-ref", "bcalm", "ggcat"] # , "ggcat-links"]
+working-dirs = ["ram", "vakka", "ssd", "hdd"]
+copy-dataset = true
+trim-before = true
+kvalues = [15, 31, 63]
+threads = [32]
+max-memory = 256
+min-multiplicity = 1
+size-check-time = 750
 
 # [[benchmarks]]
 # name = "chromosome-14"
@@ -125,47 +103,47 @@
 # copy-dataset = true
 # trim-before = true
 # kvalues = [3, 5, 7, 15, 23, 31, 63]
-# threads = [32]
+# threads = [16]
 # max-memory = 64
 # min-multiplicity = 2
 # size-check-time = 500
 
-# [[benchmarks]]
-# name = "salmonella-small"
-# datasets = ["salmonella-1k", "salmonella-10k", "salmonella-100k"]
-# tools = ["ggcat", "bcalm", "cuttlefish2-ref"]
-# working-dirs = ["ram", "vakka", "ssd", "hdd"]
-# copy-dataset = true
-# trim-before = true
-# kvalues = [27, 63]
-# threads = [32]
-# max-memory = 256
-# min-multiplicity = 1
-# size-check-time = 1000
+[[benchmarks]]
+name = "salmonella-small"
+datasets = ["salmonella-1k", "salmonella-10k", "salmonella-100k"]
+tools = ["ggcat", "bcalm", "cuttlefish2-ref"]
+working-dirs = ["ram", "vakka", "ssd", "hdd"]
+copy-dataset = true
+trim-before = true
+kvalues = [15, 31, 63]
+threads = [32]
+max-memory = 256
+min-multiplicity = 1
+size-check-time = 1000
 
-# [[benchmarks]]
-# name = "salmonella-fix"
-# datasets = ["salmonella-1k"]
-# tools = ["biloki", "biloki-automata"]#]"bcalm"]
-# working-dirs = ["ram"]
-# copy-dataset = true
-# trim-before = true
-# kvalues = [15]
-# threads = [32]
-# max-memory = 256
-# min-multiplicity = 1
-# size-check-time = 1000
+[[benchmarks]]
+name = "salmonella-fix"
+datasets = ["salmonella-1k"]
+tools = ["biloki", "biloki-automata"]#]"bcalm"]
+working-dirs = ["ram"]
+copy-dataset = true
+trim-before = true
+kvalues = [15]
+threads = [16]
+max-memory = 256
+min-multiplicity = 1
+size-check-time = 1000
 
 
-# [[benchmarks]]
-# name = "salmonella-big"
-# datasets = ["salmonella-100k", "salmonella-all"]
-# tools = ["ggcat", "cuttlefish2-ref"]
-# working-dirs = ["vakka", "hdd"]
-# copy-dataset = true
-# trim-before = true
-# kvalues = [27, 63]
-# threads = [32]
-# max-memory = 256
-# min-multiplicity = 1
-# size-check-time = 1000+[[benchmarks]]
+name = "salmonella-big"
+datasets = ["salmonella-100k", "salmonella-all"]
+tools = ["ggcat", "cuttlefish2-ref"]
+working-dirs = ["vakka", "hdd"]
+copy-dataset = true
+trim-before = true
+kvalues = [15, 31, 63]
+threads = [32]
+max-memory = 256
+min-multiplicity = 1
+size-check-time = 1000